{
  "name": "argonaut",
<<<<<<< HEAD
  "version": "1.0.0",
  "private": true,
=======
  "version": "0.1.0",
  "private": false,
>>>>>>> 880a460a
  "type": "module",
  "scripts": {
    "dev": "tsx src/main.tsx",
    "start": "node dist/index.js",
    "build": "rollup -c"
  },
  "dependencies": {
    "chalk": "^5.5.0",
    "execa": "^9.6.0",
    "ink": "^6.1.0",
    "ink-text-input": "^6.0.0",
    "node-pty": "^1.0.0",
    "react": "^19.1.1",
    "yaml": "^2.8.1"
  },
  "devDependencies": {
    "@rollup/plugin-json": "^6.1.0",
    "@types/node": "^24.2.0",
    "@types/react": "^19.1.9",
    "rollup": "^4.46.2",
    "rollup-plugin-typescript2": "^0.36.0",
    "tsx": "^4.20.3",
    "typescript": "^5.9.2"
  },
  "bin": {
    "argonaut": "./dist/cli.js"
  }
}<|MERGE_RESOLUTION|>--- conflicted
+++ resolved
@@ -1,12 +1,7 @@
 {
   "name": "argonaut",
-<<<<<<< HEAD
   "version": "1.0.0",
-  "private": true,
-=======
-  "version": "0.1.0",
   "private": false,
->>>>>>> 880a460a
   "type": "module",
   "scripts": {
     "dev": "tsx src/main.tsx",
